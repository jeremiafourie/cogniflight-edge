import os
import json
import time
import sys
import logging
import math
from pathlib import Path
from collections import deque
import systemd.daemon

# Add project root to path for imports (deployment flexible)
project_root = Path(__file__).parent.parent.parent
if str(project_root) not in sys.path:
    sys.path.insert(0, str(project_root))

from CogniCore import CogniCore, SystemState
SERVICE_NAME = "predictor"

<<<<<<< HEAD
# Window configuration for NORMAL fatigue progression
WINDOW_SIZE = 5  # EMA sliding window for gradual trends
TREND_WINDOW_SIZE = 10  # For detecting longer-term patterns

# Enhanced threshold values with more granular detection
DEFAULT_THRESHOLD_MILD   = 0.25  # Earlier mild detection
DEFAULT_THRESHOLD_MOD    = 0.50  # Moderate threshold
DEFAULT_THRESHOLD_SEVERE = 0.75  # Severe threshold
DEFAULT_HYSTERESIS       = 0.10  # Larger hysteresis to prevent oscillation

# CRITICAL event thresholds for IMMEDIATE response (bypass smoothing)
CRITICAL_EAR_THRESHOLD = 0.15  # EAR below this = immediate concern
CRITICAL_CLOSURE_DURATION = 1.0  # Eyes closed >1s = immediate alert
CRITICAL_MICROSLEEP_THRESHOLD = 2  # 2+ microsleeps = immediate escalation
CRITICAL_YAWN_THRESHOLD = 3  # 3+ yawns = potential fatigue indicator
CRITICAL_YAWN_DURATION = 2.0  # Current yawn >2s = concerning
CRITICAL_STRESS_INDEX = 0.75  # Stress index >0.75 = severe stress
CRITICAL_RMSSD_LOW = 20  # RMSSD <20ms = very low HRV
CRITICAL_HR_TREND = 5  # HR increasing >5 BPM/min = rapid deterioration

# State change rate limiting
MIN_STATE_DURATION = 2.0  # Minimum seconds between NORMAL state changes (not critical)
MAX_CRITICAL_ALERT_RATE = 0.5  # Minimum seconds between critical alerts

class EnhancedFatiguePredictor:
    """
    Hybrid predictor with dual-path processing:
    - CRITICAL PATH: Immediate response to dangerous conditions
    - NORMAL PATH: Smoothed analysis for gradual fatigue trends
    """
    def __init__(self):
        self.fusion_history = deque(maxlen=TREND_WINDOW_SIZE)
        self.hr_baseline_buffer = deque(maxlen=60)  # 1 minute of HR data

    def calculate_fusion_score(self, vision_data, hr_data):
        """
        Calculate fusion score with data validation.
        Returns: (fusion_score, confidence, is_critical_event)
        """
        # Initialize
        vision_score = 0.0
        hr_score = 0.0
        is_critical_event = False

        # Data availability flags
        has_vision = bool(vision_data)
        has_hr = bool(hr_data and hr_data.get('hr'))

        # ==========================================
        # VISION ANALYSIS (70% weight)
        # ==========================================
        if has_vision:
            vision_score, vision_critical = self._calculate_vision_score(vision_data)
            is_critical_event = vision_critical

        # ==========================================
        # HEART RATE ANALYSIS (30% weight)
        # ==========================================
        if has_hr:
            hr_score = self._calculate_hr_score(hr_data)

            # Check for critical HR events
            stress_index = hr_data.get("stress_index")
            rmssd = hr_data.get("rmssd")
            hr_trend = hr_data.get("hr_trend")

            # Critical HR conditions that bypass smoothing
            if stress_index is not None and stress_index >= CRITICAL_STRESS_INDEX:
                is_critical_event = True  # Severe stress detected

            if rmssd is not None and rmssd < CRITICAL_RMSSD_LOW:
                is_critical_event = True  # Very low HRV detected

            if hr_trend is not None and hr_trend > CRITICAL_HR_TREND:
                is_critical_event = True  # Rapid HR deterioration

        # ==========================================
        # FUSION CALCULATION
        # ==========================================
        base_weights = {'vision': 0.70, 'hr': 0.30}

        # Adjust weights based on availability
        available_sensors = []
        if has_vision: available_sensors.append('vision')
        if has_hr: available_sensors.append('hr')

        if not available_sensors:
            return 0.0, 0.0, False  # No data

        adjusted_weights = self._redistribute_weights(base_weights, available_sensors)

        # Calculate weighted fusion
=======
# Enhanced sliding window for temporal analysis
WINDOW_SIZE = 5  # Increased for better trend analysis
TREND_WINDOW_SIZE = 10  # For detecting progression patterns

# Enhanced threshold system with hysteresis
DEFAULT_THRESHOLD_MILD   = 0.25  # Lowered for earlier detection
DEFAULT_THRESHOLD_MOD    = 0.50  # More conservative thresholds
DEFAULT_THRESHOLD_SEVERE = 0.75
DEFAULT_HYSTERESIS       = 0.05

class EnhancedFatiguePredictor:
    def __init__(self):
        self.fusion_history = deque(maxlen=TREND_WINDOW_SIZE)
        self.hr_baseline_buffer = deque(maxlen=60)  # 1 minute of HR data for dynamic baseline
        self.hrv_baseline_buffer = deque(maxlen=60)
        
    def calculate_enhanced_fusion_score(self, vision_data, hr_data):
        """
        Simplified fusion algorithm using Vision (70%) and Heart Rate (30%) only
        """
        # Initialize component scores
        vision_score = 0.0
        hr_score = 0.0
        
        # Data availability flags for confidence scoring
        has_vision = bool(vision_data)
        has_hr = bool(hr_data and hr_data.get('hr'))
        
        # ===========================================
        # VISION ANALYSIS (70% weight - CRITICAL)
        # ===========================================
        if has_vision:
            vision_score = self._calculate_vision_score(vision_data)
        
        # ===========================================
        # HEART RATE ANALYSIS (30% weight - HIGH)
        # ===========================================
        if has_hr:
            hr_score = self._calculate_hr_score(hr_data)
        
        # ===========================================
        # SIMPLIFIED FUSION (VISION + HR)
        # ===========================================
        
        # Base weights - Vision and HR only
        base_weights = {
            'vision': 0.70,
            'hr': 0.30
        }
        
        # Adjust weights based on data availability
        available_sensors = []
        if has_vision: available_sensors.append('vision')
        if has_hr: available_sensors.append('hr')
        
        if not available_sensors:
            return 0.0, 0.0  # No data, no confidence
        
        # Redistribute weights among available sensors
        adjusted_weights = self._redistribute_weights(base_weights, available_sensors)
        
        # Calculate weighted fusion score (Vision + HR only)
>>>>>>> 27b5147c
        fusion_score = (
            vision_score * adjusted_weights.get('vision', 0) +
            hr_score * adjusted_weights.get('hr', 0)
        )
<<<<<<< HEAD

        # Calculate confidence
        confidence = self._calculate_confidence(available_sensors, vision_data, hr_data)

        # Apply temporal smoothing ONLY for non-critical events
        if not is_critical_event:
            fusion_score = self._apply_temporal_smoothing(fusion_score)
        else:
            # For critical events, clear history and use raw score
            self.fusion_history.clear()
            self.fusion_history.append(fusion_score)

        return min(1.0, max(0.0, fusion_score)), confidence, is_critical_event

    def _calculate_vision_score(self, vision_data):
        """
        Enhanced vision analysis with critical event detection and yawning integration.
        Returns: (score, is_critical)
        """
        score = 0.0
        is_critical = False

        # Extract metrics
        avg_ear = vision_data.get("avg_ear", 0.25)
        closure_duration = vision_data.get("closure_duration", 0.0)
        microsleep_count = vision_data.get("microsleep_count", 0)
        blink_rate = vision_data.get("blink_rate_per_minute", 15.0)

        # Extract yawning metrics (NEW)
        mar = vision_data.get("mar", 0.25)  # Mouth Aspect Ratio
        is_yawning = vision_data.get("yawning", False)
        yawn_count = vision_data.get("yawn_count", 0)
        yawn_duration = vision_data.get("yawn_duration", 0.0)

        # CRITICAL EVENT DETECTION (bypasses smoothing)
        if avg_ear <= 0.0 or avg_ear > 1.0:
            # Invalid EAR - ignore this sample
            return 0.0, False

        if closure_duration >= CRITICAL_CLOSURE_DURATION or avg_ear < CRITICAL_EAR_THRESHOLD:
            is_critical = True

        if microsleep_count >= CRITICAL_MICROSLEEP_THRESHOLD:
            is_critical = True

        # Add yawning to critical events if excessive (NEW)
        if yawn_count >= CRITICAL_YAWN_THRESHOLD and yawn_duration > CRITICAL_YAWN_DURATION:
            is_critical = True

        # EAR Analysis (40% of vision score - reduced from 50%)
        if avg_ear < 0.15:  # Severely drooping
            ear_score = 1.0
        elif avg_ear < 0.20:  # Critical drowsiness
            ear_score = 0.8 + (0.20 - avg_ear) * 4.0
        elif avg_ear < 0.25:  # Mild drowsiness
            ear_score = (0.25 - avg_ear) * 3.2
        else:
            ear_score = max(0, (0.30 - avg_ear) / 0.20)  # Normalized fatigue score

        # Eye Closure Duration (25% of vision score - reduced from 30%)
=======
        
        # Calculate confidence based on sensor availability and data quality
        confidence = self._calculate_confidence(available_sensors, vision_data, hr_data)
        
        # Apply temporal smoothing and trend analysis
        fusion_score = self._apply_temporal_analysis(fusion_score)
        
        return min(1.0, max(0.0, fusion_score)), confidence
    
    def _calculate_vision_score(self, vision_data):
        """Enhanced vision analysis using all available vision metrics"""
        score = 0.0
        
        # Eye Aspect Ratio Analysis (CRITICAL - 50% of vision score)
        avg_ear = vision_data.get("avg_ear", 0.25)
        if avg_ear < 0.15:  # Severely drooping eyes
            ear_score = 1.0
        elif avg_ear < 0.20:  # Critical drowsiness threshold
            ear_score = 0.8 + (0.20 - avg_ear) * 4.0  # Steep increase
        elif avg_ear < 0.25:  # Mild drowsiness
            ear_score = (0.25 - avg_ear) * 3.2  # 0.25->0, 0.20->0.16
        else:
            ear_score = 0.0
        
        # Eye Closure Duration (CRITICAL - 25% of vision score)
        closure_duration = vision_data.get("closure_duration", 0.0)
>>>>>>> 27b5147c
        if closure_duration >= 3.0:  # 3+ seconds = severe
            closure_score = 1.0
        elif closure_duration >= 1.0:  # 1-3 seconds = moderate to severe
            closure_score = 0.5 + (closure_duration - 1.0) * 0.25
        elif closure_duration >= 0.5:  # 0.5-1 second = mild
            closure_score = closure_duration * 1.0
        else:
            closure_score = 0.0
<<<<<<< HEAD

        # Microsleep Events (15% of vision score)
        microsleep_score = min(1.0, microsleep_count * 0.3)

        # Yawning Analysis (15% of vision score - NEW)
        yawn_score = 0.0

        # Yawn frequency component (50% of yawn score)
        if yawn_count >= 5:  # Excessive yawning
            yawn_freq_score = 1.0
        elif yawn_count >= 3:  # Frequent yawning
            yawn_freq_score = 0.6 + (yawn_count - 3) * 0.2
        elif yawn_count >= 1:  # Some yawning
            yawn_freq_score = yawn_count * 0.3
        else:
            yawn_freq_score = 0.0

        # Current yawn duration component (30% of yawn score)
        if is_yawning:
            if yawn_duration >= 4.0:  # Very long yawn
                yawn_dur_score = 1.0
            elif yawn_duration >= 2.0:  # Long yawn
                yawn_dur_score = 0.5 + (yawn_duration - 2.0) * 0.25
            elif yawn_duration >= 1.0:  # Normal yawn
                yawn_dur_score = yawn_duration * 0.5
            else:
                yawn_dur_score = 0.2  # Just started yawning
        else:
            yawn_dur_score = 0.0

        # MAR component (20% of yawn score) - mouth openness indicator
        if mar > 0.6:  # Very wide mouth opening
            mar_score = 1.0
        elif mar > 0.5:  # Wide mouth (yawn threshold)
            mar_score = (mar - 0.5) * 10.0
        elif mar > 0.35:  # Slightly open mouth
            mar_score = (mar - 0.35) * 3.33
        else:
            mar_score = 0.0

        # Combine yawn components
        yawn_score = (yawn_freq_score * 0.5 + yawn_dur_score * 0.3 + mar_score * 0.2)

        # Blink Rate Analysis (5% of vision score)
        if blink_rate < 5:  # Very low blinking
            blink_score = 1.0
        elif blink_rate < 10:  # Low blinking
            blink_score = (10 - blink_rate) / 5.0
        elif blink_rate > 40:  # Excessive blinking
            blink_score = min(1.0, (blink_rate - 40) / 20.0)
        else:
            blink_score = 0.0

        # Combine all components with updated weights
        score = (ear_score * 0.40 +         # Reduced from 0.50
                closure_score * 0.25 +       # Reduced from 0.30
                microsleep_score * 0.15 +    # Unchanged
                yawn_score * 0.15 +          # NEW component
                blink_score * 0.05)          # Unchanged

        return min(1.0, score), is_critical

    def _calculate_hr_score(self, hr_data):
        """
        Enhanced heart rate analysis using comprehensive bio_monitor data.
        Incorporates stress index, RMSSD, HR trend, and baseline deviation.
        Returns: score (0.0-1.0) representing HR-based fatigue level
        """
        hr = hr_data.get("hr")
        if not hr:
            return 0.0

        # Extract all available bio_monitor metrics
        stress_index = hr_data.get("stress_index", None)
        rmssd = hr_data.get("rmssd", None)
        hr_trend = hr_data.get("hr_trend", None)
        baseline_deviation = hr_data.get("baseline_deviation", None)
        baseline_hr = hr_data.get("baseline_hr", 70)
        baseline_hrv = hr_data.get("baseline_hrv", 45)

        # Component scores (will be weighted and combined)
        components = []
        weights = []

        # 1. Stress Index Component (40% if available - pre-calculated comprehensive metric)
        if stress_index is not None:
            # Stress index is already normalized 0-1 by bio_monitor
            # Higher stress correlates with fatigue
            stress_score = stress_index
            components.append(stress_score)
            weights.append(0.40)

        # 2. RMSSD/HRV Component (25% if available - parasympathetic tone indicator)
        if rmssd is not None and baseline_hrv > 0:
            # Low RMSSD indicates reduced HRV (fatigue/stress)
            # Normal RMSSD: 20-100ms, lower values = more fatigue
            if rmssd < 20:  # Very low HRV
                hrv_score = 1.0
            elif rmssd < 30:  # Low HRV
                hrv_score = 0.7 + (30 - rmssd) / 10 * 0.3
            elif rmssd < baseline_hrv:  # Below baseline
                hrv_score = (baseline_hrv - rmssd) / baseline_hrv * 0.7
            else:  # At or above baseline (good HRV)
                hrv_score = 0.0

            components.append(hrv_score)
            weights.append(0.25)

        # 3. HR Trend Component (15% if available - fatigue progression indicator)
        if hr_trend is not None:
            # Positive trend = increasing HR = increasing fatigue/stress
            # Typical range: -5 to +5 BPM/minute
            if hr_trend > 3:  # Rapid HR increase
                trend_score = 1.0
            elif hr_trend > 1:  # Moderate increase
                trend_score = 0.5 + (hr_trend - 1) / 4
            elif hr_trend > 0:  # Slight increase
                trend_score = hr_trend / 2
            else:  # Stable or decreasing (recovery)
                trend_score = 0.0

            components.append(trend_score)
            weights.append(0.15)

        # 4. Baseline Deviation Component (20% if available or 100% if only HR)
        if baseline_deviation is not None:
            # Already normalized 0-1 by bio_monitor
            deviation_score = min(1.0, baseline_deviation * 2.0)  # Amplify for sensitivity
        else:
            # Fallback to simple calculation if not provided
            if not self.hr_baseline_buffer:
                hr_baseline = baseline_hr
            else:
                hr_baseline = sum(self.hr_baseline_buffer) / len(self.hr_baseline_buffer)

            deviation = abs(hr - hr_baseline) / hr_baseline
            deviation_score = min(1.0, deviation * 1.5)

            # Update baseline buffer for fallback calculation
            self.hr_baseline_buffer.append(hr)

        components.append(deviation_score)
        weights.append(0.20 if len(components) > 1 else 1.0)

        # Normalize weights to sum to 1.0
        total_weight = sum(weights)
        if total_weight > 0:
            normalized_weights = [w / total_weight for w in weights]

            # Calculate weighted average
            hr_score = sum(c * w for c, w in zip(components, normalized_weights))
        else:
            # Fallback if no components (shouldn't happen)
            hr_score = 0.0

        return min(1.0, hr_score)

    def _redistribute_weights(self, base_weights, available_sensors):
        """Redistribute weights when sensors unavailable"""
        if len(available_sensors) == len(base_weights):
            return base_weights

        available_weight = sum(base_weights[sensor] for sensor in available_sensors)
        adjusted = {}
        for sensor in available_sensors:
            adjusted[sensor] = base_weights[sensor] / available_weight

        return adjusted

    def _calculate_confidence(self, available_sensors, vision_data, hr_data):
        """Calculate confidence based on data quality and completeness"""
        base_confidence = len(available_sensors) / 2.0
        quality_bonus = 0.0

        # Vision data quality assessment
        if vision_data:
            vision_metrics = ['avg_ear', 'eyes_closed', 'closure_duration', 'microsleep_count', 'mar', 'yawn_count']
            completeness = sum(1 for m in vision_metrics if vision_data.get(m) is not None) / len(vision_metrics)
            quality_bonus += completeness * 0.25

        # Enhanced HR data quality assessment
        if hr_data:
            # Check for advanced metrics from bio_monitor
            hr_quality_score = 0.0

            if hr_data.get('stress_index') is not None:
                hr_quality_score += 0.35  # Pre-calculated comprehensive metric

            if hr_data.get('rmssd') is not None:
                hr_quality_score += 0.30  # HRV data available

            if hr_data.get('hr_trend') is not None:
                hr_quality_score += 0.20  # Trend analysis available

            if hr_data.get('baseline_deviation') is not None:
                hr_quality_score += 0.15  # Personalized baseline

            # Maximum 0.25 bonus for HR quality
            quality_bonus += hr_quality_score * 0.25

        return min(1.0, base_confidence + quality_bonus)

    def _apply_temporal_smoothing(self, current_score):
        """Apply exponential moving average for smoothing"""
        self.fusion_history.append(current_score)

        if len(self.fusion_history) < 2:
            return current_score

        # EMA with recent bias
        weights = [0.4, 0.3, 0.2, 0.07, 0.03][:len(self.fusion_history)]
        weights = weights[::-1]  # Most recent gets highest weight

        smoothed = sum(score * weight for score, weight in zip(self.fusion_history, weights))
        smoothed /= sum(weights)

        # Trend detection - boost for rapid deterioration
        if len(self.fusion_history) >= 3:
            recent_trend = self.fusion_history[-1] - self.fusion_history[-3]
            if recent_trend > 0.2:  # Rapid increase
                smoothed += 0.05  # Small boost

        return smoothed


def get_personalized_thresholds(pilot_profile):
    """Get thresholds based on pilot profile"""
    thresholds = {
=======
        
        # Microsleep Events (CRITICAL - 15% of vision score)
        microsleep_count = vision_data.get("microsleep_count", 0)
        microsleep_score = min(1.0, microsleep_count * 0.3)  # Each microsleep adds 0.3
        
        # Blink Rate Analysis (MEDIUM - 10% of vision score)
        blink_rate = vision_data.get("blink_rate_per_minute", 15.0)
        if blink_rate < 5:  # Very low blinking
            blink_score = 1.0
        elif blink_rate < 10:  # Low blinking (fatigue)
            blink_score = (10 - blink_rate) / 5.0
        elif blink_rate > 40:  # Excessive blinking (stress/fatigue)
            blink_score = min(1.0, (blink_rate - 40) / 20.0)
        else:
            blink_score = 0.0
        
        # Combine vision components
        score = (ear_score * 0.50 + 
                closure_score * 0.25 + 
                microsleep_score * 0.15 + 
                blink_score * 0.10)
        
        return min(1.0, score)
    
    def _calculate_hr_score(self, hr_data):
        """Enhanced heart rate analysis using all available HR metrics"""
        score = 0.0
        
        # Heart Rate Variability (RMSSD) - HIGH impact (40% of HR score)
        rmssd = hr_data.get("rmssd")
        if rmssd is not None:
            if rmssd < 15:  # Severe fatigue/stress
                hrv_score = 1.0
            elif rmssd < 25:  # Moderate fatigue
                hrv_score = (25 - rmssd) / 10.0
            elif rmssd < 35:  # Mild concern
                hrv_score = (35 - rmssd) / 20.0
            else:
                hrv_score = 0.0
        else:
            hrv_score = 0.0
        
        # Stress Index - HIGH impact (30% of HR score)
        stress_index = hr_data.get("stress_index", 0.0)
        stress_score = min(1.0, stress_index)  # Already normalized 0-1
        
        # Baseline Deviation - MEDIUM impact (20% of HR score)
        baseline_deviation = hr_data.get("baseline_deviation", 0.0)
        if baseline_deviation > 0.4:  # >40% deviation is concerning
            deviation_score = min(1.0, (baseline_deviation - 0.2) / 0.3)
        else:
            deviation_score = 0.0
        
        # HR Trend Analysis - MEDIUM impact (10% of HR score)
        hr_trend = hr_data.get("hr_trend", 0)
        if abs(hr_trend) > 15:  # Rapid HR changes
            trend_score = min(1.0, (abs(hr_trend) - 10) / 20.0)
        else:
            trend_score = 0.0
        
        # Update dynamic baseline
        current_hr = hr_data.get("hr")
        current_hrv = hr_data.get("rmssd")
        if current_hr:
            self.hr_baseline_buffer.append(current_hr)
        if current_hrv:
            self.hrv_baseline_buffer.append(current_hrv)
        
        # Combine HR components
        score = (hrv_score * 0.40 + 
                stress_score * 0.30 + 
                deviation_score * 0.20 + 
                trend_score * 0.10)
        
        return min(1.0, score)
    
    def _redistribute_weights(self, base_weights, available_sensors):
        """Redistribute weights when sensors are unavailable"""
        if len(available_sensors) == len(base_weights):
            return base_weights
        
        # Calculate total available weight
        available_weight = sum(base_weights[sensor] for sensor in available_sensors)
        
        # Redistribute proportionally
        adjusted = {}
        for sensor in available_sensors:
            adjusted[sensor] = base_weights[sensor] / available_weight
        
        return adjusted
    
    def _calculate_confidence(self, available_sensors, vision_data, hr_data):
        """Calculate confidence score based on data availability and quality"""
        base_confidence = len(available_sensors) / 2.0  # 2 total sensor types (Vision + HR only)
        
        # Adjust for data quality
        quality_bonus = 0.0
        
        if vision_data:
            # High quality vision data (all metrics available)
            vision_metrics = ['avg_ear', 'eyes_closed', 'closure_duration', 'microsleep_count']
            vision_completeness = sum(1 for metric in vision_metrics if vision_data.get(metric) is not None) / len(vision_metrics)
            quality_bonus += vision_completeness * 0.3  # Increased since vision is more important
        
        if hr_data:
            # High quality HR data (HRV available)
            if hr_data.get('rmssd') is not None:
                quality_bonus += 0.2  # Increased weighting for HRV availability
        
        return min(1.0, base_confidence + quality_bonus)
    
    def _apply_temporal_analysis(self, current_score):
        """Apply temporal smoothing and trend analysis"""
        self.fusion_history.append(current_score)
        
        if len(self.fusion_history) < 2:
            return current_score
        
        # Exponential moving average for smoothing
        weights = [0.4, 0.3, 0.2, 0.07, 0.03][:len(self.fusion_history)]
        weights = weights[::-1]  # Most recent gets highest weight
        
        smoothed_score = sum(score * weight for score, weight in zip(self.fusion_history, weights))
        smoothed_score /= sum(weights)
        
        # Trend analysis - detect rapid deterioration
        if len(self.fusion_history) >= 3:
            recent_trend = self.fusion_history[-1] - self.fusion_history[-3]
            if recent_trend > 0.2:  # Rapid fatigue increase
                smoothed_score += 0.1  # Small boost for trend
        
        return smoothed_score

def calculate_fusion_score(vision_data, hr_data):
    """
    Simplified fusion score calculation using Vision (70%) and Heart Rate (30%) only
    """
    global predictor
    
    if 'predictor' not in globals():
        predictor = EnhancedFatiguePredictor()
    
    fusion_score, confidence = predictor.calculate_enhanced_fusion_score(vision_data, hr_data)
    
    return fusion_score, confidence

def get_personalized_thresholds(pilot_profile):
    """Enhanced threshold calculation with pilot adaptation"""
    base_thresholds = {
>>>>>>> 27b5147c
        "mild": DEFAULT_THRESHOLD_MILD,
        "moderate": DEFAULT_THRESHOLD_MOD,
        "severe": DEFAULT_THRESHOLD_SEVERE
    }
<<<<<<< HEAD

    # Future: Use pilot preferences for sensitivity adjustments
    return thresholds


def determine_fatigue_stage(avg_score, thresholds, confidence, current_stage="active"):
    """
    Determine fatigue stage with hysteresis and confidence weighting
    """
    # Adjust thresholds based on confidence (80-120% multiplier)
    confidence_factor = 0.8 + (confidence * 0.4)

    # Apply hysteresis bands
    mild_up = thresholds["mild"] * confidence_factor
    mild_down = mild_up - DEFAULT_HYSTERESIS
    moderate_up = thresholds["moderate"] * confidence_factor
    moderate_down = moderate_up - DEFAULT_HYSTERESIS
    severe_up = thresholds["severe"] * confidence_factor
    severe_down = severe_up - DEFAULT_HYSTERESIS

    # State machine with hysteresis
    if current_stage == "severe":
        if avg_score < severe_down:
            return "moderate" if avg_score >= moderate_down else ("mild" if avg_score >= mild_down else "active")
        return "severe"
    elif current_stage == "moderate":
        if avg_score >= severe_up:
            return "severe"
        elif avg_score < moderate_down:
            return "mild" if avg_score >= mild_down else "active"
        return "moderate"
    elif current_stage == "mild":
        if avg_score >= moderate_up:
            return "moderate"
        elif avg_score < mild_down:
            return "active"
=======
    
    # Future enhancement: Use pilot profile for personalization
    # Could consider: age, experience level, recent flight history, etc.
    
    return base_thresholds

def determine_fatigue_stage(avg_score, thresholds, confidence):
    """Enhanced fatigue stage determination with confidence weighting"""
    # Adjust thresholds based on confidence
    confidence_factor = 0.8 + (confidence * 0.4)  # 0.8 to 1.2 multiplier
    
    adjusted_thresholds = {
        "mild": thresholds["mild"] * confidence_factor,
        "moderate": thresholds["moderate"] * confidence_factor,
        "severe": thresholds["severe"] * confidence_factor
    }
    
    if avg_score >= adjusted_thresholds["severe"]:
        return "severe"
    elif avg_score >= adjusted_thresholds["moderate"]:
        return "moderate"
    elif avg_score >= adjusted_thresholds["mild"]:
>>>>>>> 27b5147c
        return "mild"
    else:  # active
        if avg_score >= severe_up:
            return "severe"
        elif avg_score >= moderate_up:
            return "moderate"
        elif avg_score >= mild_up:
            return "mild"
        return "active"


def main():
<<<<<<< HEAD
    """Main predictor service with dual-path processing"""
    core = CogniCore(SERVICE_NAME)
    logger = core.get_logger(SERVICE_NAME)
    logger.info("Enhanced Predictor service started - Dual-path: Critical (immediate) + Normal (smoothed)")

    # Notify systemd ready
=======
    """Simplified predictor service using Vision (70%) and HR (30%) only"""
    core = CogniCore(SERVICE_NAME)
    logger = core.get_logger(SERVICE_NAME)
    logger.info("Simplified Predictor service started - Vision (70%) + HR (30%) only")
    
    # Notify systemd that service is ready
>>>>>>> 27b5147c
    systemd.daemon.notify('READY=1')
    logger.info("Service ready")

    # Initialize predictor
    predictor = EnhancedFatiguePredictor()
    fusion_scores = deque(maxlen=WINDOW_SIZE)

    # State tracking
    current_stage = "active"
    current_system_state = None
    last_state_change_time = 0
    last_critical_alert_time = 0
    last_heartbeat = 0
    last_status_log = 0

    try:
        while True:
            current_time = time.time()
<<<<<<< HEAD

            # Get latest data
            alcohol_data = core.get_data("alcohol_detected")
            vision_data = core.get_data("vision")
            hr_data = core.get_data("hr_sensor")
            env_data = core.get_data("env_sensor")
            pilot_profile = core.get_authenticated_pilot_profile()

            # PRIORITY 1: Alcohol detection (immediate override)
            if alcohol_data:
                alcohol_timestamp = alcohol_data.get("timestamp", 0)
                alcohol_age = current_time - alcohol_timestamp

                if alcohol_age < 10 and current_system_state != SystemState.ALCOHOL_DETECTED:
                    logger.critical(f"ALCOHOL DETECTED! Age: {alcohol_age:.1f}s")

                    core.set_system_state(
                        SystemState.ALCOHOL_DETECTED,
                        f"ALCOHOL DETECTED\n{alcohol_data.get('detection_time', 'Unknown')}",
                        pilot_username=None,
                        data={"alcohol_timestamp": alcohol_timestamp}
                    )
                    current_system_state = SystemState.ALCOHOL_DETECTED

                    if current_time - last_heartbeat > 10:
                        systemd.daemon.notify('WATCHDOG=1')
                        last_heartbeat = current_time
                    continue

            # PRIORITY 2: Fatigue detection
            if vision_data:
                # Validate vision data freshness and quality
                vision_timestamp = vision_data.get("timestamp", 0)
                vision_age = current_time - vision_timestamp

                # Check for valid data
                avg_ear = vision_data.get("avg_ear", 0)
                if vision_age > 5.0 or avg_ear <= 0 or avg_ear > 1.0:
                    # Invalid or stale data - skip
                    if current_time - last_status_log > 30:
                        logger.warning(f"Invalid vision data: age={vision_age:.1f}s, EAR={avg_ear:.3f}")
                        last_status_log = current_time

                    # Still send watchdog notification even with invalid data
                    if current_time - last_heartbeat > 10:
                        systemd.daemon.notify('WATCHDOG=1')
                        last_heartbeat = current_time

                    time.sleep(0.1)
                    continue

                # Calculate fusion score
                fusion_score, confidence, is_critical = predictor.calculate_fusion_score(vision_data, hr_data)

                # Publish fusion data with enhanced HR metrics
                fusion_data = {
                    "fusion_score": fusion_score,
                    "confidence": confidence,
                    "is_critical_event": is_critical,
                    # Vision metrics
                    "avg_ear": avg_ear,
                    "mar": vision_data.get("mar", 0.25),
=======
            
            # Collect vision and HR data only
            vision_data = core.get_data("vision")
            hr_data = core.get_data("hr_sensor")
            
            # Check if vision data is fresh (primary sensor)
            vision_timestamp = vision_data.get("timestamp", 0) if vision_data else 0
            vision_age = current_time - vision_timestamp
            is_vision_fresh = vision_age < 10
            
            if vision_data and is_vision_fresh:
                # Calculate fusion score (Vision + HR only)
                fusion_score, confidence = calculate_fusion_score(vision_data, hr_data)
                
                # Simplified fusion data publication (Vision + HR only)
                fusion_data = {
                    "fusion_score": fusion_score,
                    "confidence": confidence,
                    # Vision metrics
                    "avg_ear": vision_data.get("avg_ear", 0),
>>>>>>> 27b5147c
                    "eyes_closed": vision_data.get("eyes_closed", False),
                    "closure_duration": vision_data.get("closure_duration", 0),
                    "microsleep_count": vision_data.get("microsleep_count", 0),
                    "blink_rate": vision_data.get("blink_rate_per_minute", 0),
<<<<<<< HEAD
                    "yawning": vision_data.get("yawning", False),
                    "yawn_count": vision_data.get("yawn_count", 0),
                    "yawn_duration": vision_data.get("yawn_duration", 0.0),
                    # Enhanced HR metrics
                    "hr": hr_data.get("hr") if hr_data else None,
                    "stress_index": hr_data.get("stress_index") if hr_data else None,
                    "rmssd": hr_data.get("rmssd") if hr_data else None,
                    "hr_trend": hr_data.get("hr_trend") if hr_data else None,
                    "baseline_deviation": hr_data.get("baseline_deviation") if hr_data else None,
                    # Timestamps
                    "vision_timestamp": vision_timestamp,
=======
                    # HR metrics
                    "hr": hr_data.get("hr") if hr_data else None,
                    "rmssd": hr_data.get("rmssd") if hr_data else None,
                    "stress_index": hr_data.get("stress_index") if hr_data else None,
                    # Timestamps
                    "vision_timestamp": vision_data.get("timestamp"),
>>>>>>> 27b5147c
                    "hr_timestamp": hr_data.get("timestamp") if hr_data else None
                }

                core.publish_data("fusion", fusion_data)
<<<<<<< HEAD

                # Add to window
                fusion_scores.append((fusion_score, confidence))

                # Process if sufficient data
                if len(fusion_scores) >= 3:
                    # Calculate weighted average (recent bias)
                    weights = [0.5, 0.3, 0.2][:len(fusion_scores)]
                    weights = weights[::-1]  # Reverse for recent-first

                    avg_score = sum(score * weight for (score, conf), weight in zip(fusion_scores, weights))
                    avg_score /= sum(weights)

                    avg_confidence = sum(conf for score, conf in fusion_scores) / len(fusion_scores)

                    # Get thresholds
                    thresholds = get_personalized_thresholds(pilot_profile)

                    # Determine stage
                    new_stage = determine_fatigue_stage(avg_score, thresholds, avg_confidence, current_stage)

                    # CRITICAL PATH: Immediate state change for critical events
                    if is_critical:
                        time_since_last_critical = current_time - last_critical_alert_time

                        # Force escalation on critical events (bypass normal rate limiting)
                        if new_stage in ["severe", "moderate"] and time_since_last_critical >= MAX_CRITICAL_ALERT_RATE:
                            # Build critical event details
                            yawn_info = f" | Yawns: {vision_data.get('yawn_count', 0)}" if vision_data.get('yawn_count', 0) > 0 else ""

                            hr_info = ""
                            if hr_data:
                                stress = hr_data.get('stress_index')
                                rmssd = hr_data.get('rmssd')
                                trend = hr_data.get('hr_trend')

                                if stress is not None and stress >= CRITICAL_STRESS_INDEX:
                                    hr_info += f" | STRESS: {stress:.2f}"
                                if rmssd is not None and rmssd < CRITICAL_RMSSD_LOW:
                                    hr_info += f" | HRV: {rmssd:.0f}ms"
                                if trend is not None and trend > CRITICAL_HR_TREND:
                                    hr_info += f" | HR↑: {trend:.1f}bpm/min"

                            logger.warning(f"CRITICAL EVENT! Immediate escalation to {new_stage} | "
                                         f"EAR: {avg_ear:.3f} | Closure: {vision_data.get('closure_duration', 0):.1f}s"
                                         f"{yawn_info}{hr_info}")

                            current_stage = new_stage
                            last_state_change_time = current_time
                            last_critical_alert_time = current_time

                            # Publish alert
                            alert_data = {
                                "stage": new_stage,
                                "fusion_score": avg_score,
                                "confidence": avg_confidence,
                                "is_critical": True,
                                "pilot_username": pilot_profile.username if pilot_profile else None
                            }
                            core.publish_data("fatigue_alert", alert_data)

                    # NORMAL PATH: Rate-limited state changes with hysteresis
                    elif new_stage != current_stage:
                        time_since_last_change = current_time - last_state_change_time

                        # Apply rate limiting for normal transitions
                        if time_since_last_change >= MIN_STATE_DURATION:
                            logger.info(f"Fatigue stage change: {current_stage} → {new_stage} | "
                                      f"Score: {avg_score:.3f} | Confidence: {avg_confidence:.2f} | "
                                      f"EAR: {avg_ear:.3f} | Blink: {int(fusion_data['blink_rate'])}")

                            current_stage = new_stage
                            last_state_change_time = current_time

                            # Publish alert
                            alert_data = {
                                "stage": new_stage,
                                "fusion_score": avg_score,
                                "confidence": avg_confidence,
                                "is_critical": False,
                                "pilot_username": pilot_profile.username if pilot_profile else None
                            }
                            core.publish_data("fatigue_alert", alert_data)

                    # Update system state display
                    hr_reading = hr_data.get("hr") if hr_data else "N/A"
                    temp_reading = int(float(env_data.get("temp", 0))) if env_data and env_data.get("temp") else "N/A"
                    humidity_reading = int(float(env_data.get("humidity", 0))) if env_data and env_data.get("humidity") else "N/A"

                    # State messages
                    if current_stage == "active":
                        state_line = "I'm watching"
                        state_enum = SystemState.MONITORING_ACTIVE
                    elif current_stage == "mild":
                        state_line = "Mild"
                        state_enum = SystemState.ALERT_MILD
                    elif current_stage == "moderate":
                        state_line = "Moderate"
                        state_enum = SystemState.ALERT_MODERATE
                    elif current_stage == "severe":
                        state_line = "Severe"
                        state_enum = SystemState.ALERT_SEVERE
                    else:
                        state_line = "I'm still here"
                        state_enum = SystemState.MONITORING_ACTIVE

                    # Format display
                    ear_display = f"{avg_ear:.2f}".lstrip('0') if avg_ear < 1.0 else f"{avg_ear:.2f}"
                    blink_rate = vision_data.get("blink_rate_per_minute", 0)

                    display_message = f"{state_line}\n{ear_display} {int(blink_rate)} {temp_reading} {humidity_reading}"

                    # Update state if changed
                    if current_system_state != state_enum:
                        core.set_system_state(
                            state_enum,
                            display_message,
                            pilot_username=pilot_profile.username if pilot_profile else None,
                            data={"fusion_score": avg_score, "confidence": avg_confidence}
                        )
                        current_system_state = state_enum

                    # Periodic status logging (every 5 seconds)
                    if current_time - last_status_log > 5:
                        yawn_count = vision_data.get("yawn_count", 0)
                        yawn_status = f" | Yawns: {yawn_count}" if yawn_count > 0 else ""

                        # Enhanced HR status with bio_monitor metrics
                        hr_status = f" | HR: {hr_reading}"
                        if hr_data:
                            stress = hr_data.get('stress_index')
                            rmssd = hr_data.get('rmssd')
                            if stress is not None:
                                hr_status += f" | Stress: {stress:.2f}"
                            if rmssd is not None:
                                hr_status += f" | HRV: {rmssd:.0f}ms"

                        logger.info(f"Status: {current_stage.upper()} | Score: {avg_score:.3f} | "
                                  f"Confidence: {avg_confidence:.2f} | EAR: {avg_ear:.3f} | "
                                  f"Blink: {int(blink_rate)}{hr_status}{yawn_status}")
                        last_status_log = current_time

            # Watchdog heartbeat
            if current_time - last_heartbeat > 10:
                systemd.daemon.notify('WATCHDOG=1')
                last_heartbeat = current_time

            # Controlled loop rate (10Hz)
            time.sleep(0.1)

=======
                
                # Add to sliding window
                fusion_scores.append((fusion_score, confidence))
                
                # Make predictions with sufficient data
                if len(fusion_scores) >= 3:  # Need more data for enhanced algorithm
                    # Calculate weighted average (more recent data weighted higher)
                    weights = [0.5, 0.3, 0.2][:len(fusion_scores)]
                    weights = weights[::-1]  # Reverse for recent-first
                    
                    avg_score = sum(score * weight for (score, conf), weight in zip(fusion_scores, weights))
                    avg_score /= sum(weights)
                    
                    # Average confidence
                    avg_confidence = sum(conf for score, conf in fusion_scores) / len(fusion_scores)
                    
                    # Get personalized thresholds
                    pilot_profile = core.get_active_pilot_profile()
                    thresholds = get_personalized_thresholds(pilot_profile)
                    
                    # Determine fatigue stage with confidence weighting
                    new_stage = determine_fatigue_stage(avg_score, thresholds, avg_confidence)
                    
                    # Update display and alerts
                    if new_stage != current_stage:
                        logger.info(f"Fatigue stage change: {current_stage} → {new_stage} (confidence: {avg_confidence:.2f})")
                        current_stage = new_stage
                        
                        # Simplified alert data (Vision + HR factors only)
                        alert_data = {
                            "stage": new_stage,
                            "fusion_score": avg_score,
                            "confidence": avg_confidence,
                            "pilot_id": pilot_profile.id if pilot_profile else None,
                            "threshold_used": thresholds.get(new_stage, 0),
                            "contributing_factors": {
                                "vision": fusion_data.get("avg_ear", 0) < 0.20,
                                "heart_rate": fusion_data.get("rmssd", 100) < 25
                            }
                        }
                        
                        core.publish_data("fatigue_alert", alert_data)
                    
                    # Simplified system state display (Vision + HR only)
                    stage_messages = {
                        "active": ("Alert & Ready", SystemState.MONITORING_ACTIVE),
                        "mild": ("Mild Fatigue", SystemState.ALERT_MILD),
                        "moderate": ("Moderate Fatigue", SystemState.ALERT_MODERATE),
                        "severe": ("SEVERE FATIGUE", SystemState.ALERT_SEVERE)
                    }
                    
                    state_line, state_enum = stage_messages[current_stage]
                    
                    # Display only Vision and HR readings
                    ear_display = f"{fusion_data.get('avg_ear', 0):.2f}".lstrip('0')
                    blink_rate = int(fusion_data.get("blink_rate", 0))
                    hr_display = int(fusion_data.get("hr", 0)) if fusion_data.get("hr") else "N/A"
                    
                    display_message = f"{state_line} ({avg_confidence:.1f})\n{ear_display} {blink_rate} {hr_display}"
                    
                    core.set_system_state(
                        state_enum,
                        display_message,
                        pilot_id=pilot_profile.id if pilot_profile else None,
                        data={
                            "fusion_score": avg_score,
                            "confidence": avg_confidence,
                            "sensor_readings": fusion_data
                        }
                    )
                
                # Simplified periodic logging (Vision + HR only)
                if current_time - last_fusion_heartbeat > 5:
                    stage_log_map = {
                        "active": "MONITORING_ACTIVE",
                        "mild": "ALERT_MILD",
                        "moderate": "ALERT_MODERATE", 
                        "severe": "ALERT_SEVERE"
                    }
                    
                    logger.info(f"{stage_log_map[current_stage]} (confidence: {fusion_data.get('confidence', 0):.2f})")
                    
                    # Vision and HR readings only
                    readings = []
                    readings.append(f"EAR:{fusion_data.get('avg_ear', 0):.3f}")
                    readings.append(f"BLINK:{int(fusion_data.get('blink_rate', 0))}")
                    readings.append(f"HR:{fusion_data.get('hr', 'N/A')}")
                    if fusion_data.get('rmssd'):
                        readings.append(f"HRV:{fusion_data.get('rmssd'):.0f}")
                    
                    logger.info(" | ".join(readings))
                    last_fusion_heartbeat = current_time
                
                # Watchdog notification
                if current_time - last_heartbeat > 10:
                    systemd.daemon.notify('WATCHDOG=1')
                    last_heartbeat = current_time
            
            elif vision_data and not is_vision_fresh:
                # Stale data warning
                if not hasattr(main, '_last_stale_warning') or current_time - main._last_stale_warning > 30:
                    logger.warning(f"Vision data is stale ({vision_age:.1f}s old) - prediction unavailable")
                    main._last_stale_warning = current_time
            
            # Regular watchdog
            if current_time - last_heartbeat > 10:
                systemd.daemon.notify('WATCHDOG=1')
                last_heartbeat = current_time
            
            time.sleep(0.05)  # 20Hz processing
    
>>>>>>> 27b5147c
    except KeyboardInterrupt:
        logger.info("Simplified Predictor service stopping...")
        core.shutdown()


if __name__ == "__main__":
    main()<|MERGE_RESOLUTION|>--- conflicted
+++ resolved
@@ -16,7 +16,6 @@
 from CogniCore import CogniCore, SystemState
 SERVICE_NAME = "predictor"
 
-<<<<<<< HEAD
 # Window configuration for NORMAL fatigue progression
 WINDOW_SIZE = 5  # EMA sliding window for gradual trends
 TREND_WINDOW_SIZE = 10  # For detecting longer-term patterns
@@ -109,75 +108,10 @@
         adjusted_weights = self._redistribute_weights(base_weights, available_sensors)
 
         # Calculate weighted fusion
-=======
-# Enhanced sliding window for temporal analysis
-WINDOW_SIZE = 5  # Increased for better trend analysis
-TREND_WINDOW_SIZE = 10  # For detecting progression patterns
-
-# Enhanced threshold system with hysteresis
-DEFAULT_THRESHOLD_MILD   = 0.25  # Lowered for earlier detection
-DEFAULT_THRESHOLD_MOD    = 0.50  # More conservative thresholds
-DEFAULT_THRESHOLD_SEVERE = 0.75
-DEFAULT_HYSTERESIS       = 0.05
-
-class EnhancedFatiguePredictor:
-    def __init__(self):
-        self.fusion_history = deque(maxlen=TREND_WINDOW_SIZE)
-        self.hr_baseline_buffer = deque(maxlen=60)  # 1 minute of HR data for dynamic baseline
-        self.hrv_baseline_buffer = deque(maxlen=60)
-        
-    def calculate_enhanced_fusion_score(self, vision_data, hr_data):
-        """
-        Simplified fusion algorithm using Vision (70%) and Heart Rate (30%) only
-        """
-        # Initialize component scores
-        vision_score = 0.0
-        hr_score = 0.0
-        
-        # Data availability flags for confidence scoring
-        has_vision = bool(vision_data)
-        has_hr = bool(hr_data and hr_data.get('hr'))
-        
-        # ===========================================
-        # VISION ANALYSIS (70% weight - CRITICAL)
-        # ===========================================
-        if has_vision:
-            vision_score = self._calculate_vision_score(vision_data)
-        
-        # ===========================================
-        # HEART RATE ANALYSIS (30% weight - HIGH)
-        # ===========================================
-        if has_hr:
-            hr_score = self._calculate_hr_score(hr_data)
-        
-        # ===========================================
-        # SIMPLIFIED FUSION (VISION + HR)
-        # ===========================================
-        
-        # Base weights - Vision and HR only
-        base_weights = {
-            'vision': 0.70,
-            'hr': 0.30
-        }
-        
-        # Adjust weights based on data availability
-        available_sensors = []
-        if has_vision: available_sensors.append('vision')
-        if has_hr: available_sensors.append('hr')
-        
-        if not available_sensors:
-            return 0.0, 0.0  # No data, no confidence
-        
-        # Redistribute weights among available sensors
-        adjusted_weights = self._redistribute_weights(base_weights, available_sensors)
-        
-        # Calculate weighted fusion score (Vision + HR only)
->>>>>>> 27b5147c
         fusion_score = (
             vision_score * adjusted_weights.get('vision', 0) +
             hr_score * adjusted_weights.get('hr', 0)
         )
-<<<<<<< HEAD
 
         # Calculate confidence
         confidence = self._calculate_confidence(available_sensors, vision_data, hr_data)
@@ -238,34 +172,6 @@
             ear_score = max(0, (0.30 - avg_ear) / 0.20)  # Normalized fatigue score
 
         # Eye Closure Duration (25% of vision score - reduced from 30%)
-=======
-        
-        # Calculate confidence based on sensor availability and data quality
-        confidence = self._calculate_confidence(available_sensors, vision_data, hr_data)
-        
-        # Apply temporal smoothing and trend analysis
-        fusion_score = self._apply_temporal_analysis(fusion_score)
-        
-        return min(1.0, max(0.0, fusion_score)), confidence
-    
-    def _calculate_vision_score(self, vision_data):
-        """Enhanced vision analysis using all available vision metrics"""
-        score = 0.0
-        
-        # Eye Aspect Ratio Analysis (CRITICAL - 50% of vision score)
-        avg_ear = vision_data.get("avg_ear", 0.25)
-        if avg_ear < 0.15:  # Severely drooping eyes
-            ear_score = 1.0
-        elif avg_ear < 0.20:  # Critical drowsiness threshold
-            ear_score = 0.8 + (0.20 - avg_ear) * 4.0  # Steep increase
-        elif avg_ear < 0.25:  # Mild drowsiness
-            ear_score = (0.25 - avg_ear) * 3.2  # 0.25->0, 0.20->0.16
-        else:
-            ear_score = 0.0
-        
-        # Eye Closure Duration (CRITICAL - 25% of vision score)
-        closure_duration = vision_data.get("closure_duration", 0.0)
->>>>>>> 27b5147c
         if closure_duration >= 3.0:  # 3+ seconds = severe
             closure_score = 1.0
         elif closure_duration >= 1.0:  # 1-3 seconds = moderate to severe
@@ -274,7 +180,6 @@
             closure_score = closure_duration * 1.0
         else:
             closure_score = 0.0
-<<<<<<< HEAD
 
         # Microsleep Events (15% of vision score)
         microsleep_score = min(1.0, microsleep_count * 0.3)
@@ -503,162 +408,10 @@
 def get_personalized_thresholds(pilot_profile):
     """Get thresholds based on pilot profile"""
     thresholds = {
-=======
-        
-        # Microsleep Events (CRITICAL - 15% of vision score)
-        microsleep_count = vision_data.get("microsleep_count", 0)
-        microsleep_score = min(1.0, microsleep_count * 0.3)  # Each microsleep adds 0.3
-        
-        # Blink Rate Analysis (MEDIUM - 10% of vision score)
-        blink_rate = vision_data.get("blink_rate_per_minute", 15.0)
-        if blink_rate < 5:  # Very low blinking
-            blink_score = 1.0
-        elif blink_rate < 10:  # Low blinking (fatigue)
-            blink_score = (10 - blink_rate) / 5.0
-        elif blink_rate > 40:  # Excessive blinking (stress/fatigue)
-            blink_score = min(1.0, (blink_rate - 40) / 20.0)
-        else:
-            blink_score = 0.0
-        
-        # Combine vision components
-        score = (ear_score * 0.50 + 
-                closure_score * 0.25 + 
-                microsleep_score * 0.15 + 
-                blink_score * 0.10)
-        
-        return min(1.0, score)
-    
-    def _calculate_hr_score(self, hr_data):
-        """Enhanced heart rate analysis using all available HR metrics"""
-        score = 0.0
-        
-        # Heart Rate Variability (RMSSD) - HIGH impact (40% of HR score)
-        rmssd = hr_data.get("rmssd")
-        if rmssd is not None:
-            if rmssd < 15:  # Severe fatigue/stress
-                hrv_score = 1.0
-            elif rmssd < 25:  # Moderate fatigue
-                hrv_score = (25 - rmssd) / 10.0
-            elif rmssd < 35:  # Mild concern
-                hrv_score = (35 - rmssd) / 20.0
-            else:
-                hrv_score = 0.0
-        else:
-            hrv_score = 0.0
-        
-        # Stress Index - HIGH impact (30% of HR score)
-        stress_index = hr_data.get("stress_index", 0.0)
-        stress_score = min(1.0, stress_index)  # Already normalized 0-1
-        
-        # Baseline Deviation - MEDIUM impact (20% of HR score)
-        baseline_deviation = hr_data.get("baseline_deviation", 0.0)
-        if baseline_deviation > 0.4:  # >40% deviation is concerning
-            deviation_score = min(1.0, (baseline_deviation - 0.2) / 0.3)
-        else:
-            deviation_score = 0.0
-        
-        # HR Trend Analysis - MEDIUM impact (10% of HR score)
-        hr_trend = hr_data.get("hr_trend", 0)
-        if abs(hr_trend) > 15:  # Rapid HR changes
-            trend_score = min(1.0, (abs(hr_trend) - 10) / 20.0)
-        else:
-            trend_score = 0.0
-        
-        # Update dynamic baseline
-        current_hr = hr_data.get("hr")
-        current_hrv = hr_data.get("rmssd")
-        if current_hr:
-            self.hr_baseline_buffer.append(current_hr)
-        if current_hrv:
-            self.hrv_baseline_buffer.append(current_hrv)
-        
-        # Combine HR components
-        score = (hrv_score * 0.40 + 
-                stress_score * 0.30 + 
-                deviation_score * 0.20 + 
-                trend_score * 0.10)
-        
-        return min(1.0, score)
-    
-    def _redistribute_weights(self, base_weights, available_sensors):
-        """Redistribute weights when sensors are unavailable"""
-        if len(available_sensors) == len(base_weights):
-            return base_weights
-        
-        # Calculate total available weight
-        available_weight = sum(base_weights[sensor] for sensor in available_sensors)
-        
-        # Redistribute proportionally
-        adjusted = {}
-        for sensor in available_sensors:
-            adjusted[sensor] = base_weights[sensor] / available_weight
-        
-        return adjusted
-    
-    def _calculate_confidence(self, available_sensors, vision_data, hr_data):
-        """Calculate confidence score based on data availability and quality"""
-        base_confidence = len(available_sensors) / 2.0  # 2 total sensor types (Vision + HR only)
-        
-        # Adjust for data quality
-        quality_bonus = 0.0
-        
-        if vision_data:
-            # High quality vision data (all metrics available)
-            vision_metrics = ['avg_ear', 'eyes_closed', 'closure_duration', 'microsleep_count']
-            vision_completeness = sum(1 for metric in vision_metrics if vision_data.get(metric) is not None) / len(vision_metrics)
-            quality_bonus += vision_completeness * 0.3  # Increased since vision is more important
-        
-        if hr_data:
-            # High quality HR data (HRV available)
-            if hr_data.get('rmssd') is not None:
-                quality_bonus += 0.2  # Increased weighting for HRV availability
-        
-        return min(1.0, base_confidence + quality_bonus)
-    
-    def _apply_temporal_analysis(self, current_score):
-        """Apply temporal smoothing and trend analysis"""
-        self.fusion_history.append(current_score)
-        
-        if len(self.fusion_history) < 2:
-            return current_score
-        
-        # Exponential moving average for smoothing
-        weights = [0.4, 0.3, 0.2, 0.07, 0.03][:len(self.fusion_history)]
-        weights = weights[::-1]  # Most recent gets highest weight
-        
-        smoothed_score = sum(score * weight for score, weight in zip(self.fusion_history, weights))
-        smoothed_score /= sum(weights)
-        
-        # Trend analysis - detect rapid deterioration
-        if len(self.fusion_history) >= 3:
-            recent_trend = self.fusion_history[-1] - self.fusion_history[-3]
-            if recent_trend > 0.2:  # Rapid fatigue increase
-                smoothed_score += 0.1  # Small boost for trend
-        
-        return smoothed_score
-
-def calculate_fusion_score(vision_data, hr_data):
-    """
-    Simplified fusion score calculation using Vision (70%) and Heart Rate (30%) only
-    """
-    global predictor
-    
-    if 'predictor' not in globals():
-        predictor = EnhancedFatiguePredictor()
-    
-    fusion_score, confidence = predictor.calculate_enhanced_fusion_score(vision_data, hr_data)
-    
-    return fusion_score, confidence
-
-def get_personalized_thresholds(pilot_profile):
-    """Enhanced threshold calculation with pilot adaptation"""
-    base_thresholds = {
->>>>>>> 27b5147c
         "mild": DEFAULT_THRESHOLD_MILD,
         "moderate": DEFAULT_THRESHOLD_MOD,
         "severe": DEFAULT_THRESHOLD_SEVERE
     }
-<<<<<<< HEAD
 
     # Future: Use pilot preferences for sensitivity adjustments
     return thresholds
@@ -695,30 +448,6 @@
             return "moderate"
         elif avg_score < mild_down:
             return "active"
-=======
-    
-    # Future enhancement: Use pilot profile for personalization
-    # Could consider: age, experience level, recent flight history, etc.
-    
-    return base_thresholds
-
-def determine_fatigue_stage(avg_score, thresholds, confidence):
-    """Enhanced fatigue stage determination with confidence weighting"""
-    # Adjust thresholds based on confidence
-    confidence_factor = 0.8 + (confidence * 0.4)  # 0.8 to 1.2 multiplier
-    
-    adjusted_thresholds = {
-        "mild": thresholds["mild"] * confidence_factor,
-        "moderate": thresholds["moderate"] * confidence_factor,
-        "severe": thresholds["severe"] * confidence_factor
-    }
-    
-    if avg_score >= adjusted_thresholds["severe"]:
-        return "severe"
-    elif avg_score >= adjusted_thresholds["moderate"]:
-        return "moderate"
-    elif avg_score >= adjusted_thresholds["mild"]:
->>>>>>> 27b5147c
         return "mild"
     else:  # active
         if avg_score >= severe_up:
@@ -731,21 +460,12 @@
 
 
 def main():
-<<<<<<< HEAD
     """Main predictor service with dual-path processing"""
     core = CogniCore(SERVICE_NAME)
     logger = core.get_logger(SERVICE_NAME)
     logger.info("Enhanced Predictor service started - Dual-path: Critical (immediate) + Normal (smoothed)")
 
     # Notify systemd ready
-=======
-    """Simplified predictor service using Vision (70%) and HR (30%) only"""
-    core = CogniCore(SERVICE_NAME)
-    logger = core.get_logger(SERVICE_NAME)
-    logger.info("Simplified Predictor service started - Vision (70%) + HR (30%) only")
-    
-    # Notify systemd that service is ready
->>>>>>> 27b5147c
     systemd.daemon.notify('READY=1')
     logger.info("Service ready")
 
@@ -764,7 +484,6 @@
     try:
         while True:
             current_time = time.time()
-<<<<<<< HEAD
 
             # Get latest data
             alcohol_data = core.get_data("alcohol_detected")
@@ -827,33 +546,10 @@
                     # Vision metrics
                     "avg_ear": avg_ear,
                     "mar": vision_data.get("mar", 0.25),
-=======
-            
-            # Collect vision and HR data only
-            vision_data = core.get_data("vision")
-            hr_data = core.get_data("hr_sensor")
-            
-            # Check if vision data is fresh (primary sensor)
-            vision_timestamp = vision_data.get("timestamp", 0) if vision_data else 0
-            vision_age = current_time - vision_timestamp
-            is_vision_fresh = vision_age < 10
-            
-            if vision_data and is_vision_fresh:
-                # Calculate fusion score (Vision + HR only)
-                fusion_score, confidence = calculate_fusion_score(vision_data, hr_data)
-                
-                # Simplified fusion data publication (Vision + HR only)
-                fusion_data = {
-                    "fusion_score": fusion_score,
-                    "confidence": confidence,
-                    # Vision metrics
-                    "avg_ear": vision_data.get("avg_ear", 0),
->>>>>>> 27b5147c
                     "eyes_closed": vision_data.get("eyes_closed", False),
                     "closure_duration": vision_data.get("closure_duration", 0),
                     "microsleep_count": vision_data.get("microsleep_count", 0),
                     "blink_rate": vision_data.get("blink_rate_per_minute", 0),
-<<<<<<< HEAD
                     "yawning": vision_data.get("yawning", False),
                     "yawn_count": vision_data.get("yawn_count", 0),
                     "yawn_duration": vision_data.get("yawn_duration", 0.0),
@@ -865,19 +561,10 @@
                     "baseline_deviation": hr_data.get("baseline_deviation") if hr_data else None,
                     # Timestamps
                     "vision_timestamp": vision_timestamp,
-=======
-                    # HR metrics
-                    "hr": hr_data.get("hr") if hr_data else None,
-                    "rmssd": hr_data.get("rmssd") if hr_data else None,
-                    "stress_index": hr_data.get("stress_index") if hr_data else None,
-                    # Timestamps
-                    "vision_timestamp": vision_data.get("timestamp"),
->>>>>>> 27b5147c
                     "hr_timestamp": hr_data.get("timestamp") if hr_data else None
                 }
 
                 core.publish_data("fusion", fusion_data)
-<<<<<<< HEAD
 
                 # Add to window
                 fusion_scores.append((fusion_score, confidence))
@@ -1028,119 +715,6 @@
             # Controlled loop rate (10Hz)
             time.sleep(0.1)
 
-=======
-                
-                # Add to sliding window
-                fusion_scores.append((fusion_score, confidence))
-                
-                # Make predictions with sufficient data
-                if len(fusion_scores) >= 3:  # Need more data for enhanced algorithm
-                    # Calculate weighted average (more recent data weighted higher)
-                    weights = [0.5, 0.3, 0.2][:len(fusion_scores)]
-                    weights = weights[::-1]  # Reverse for recent-first
-                    
-                    avg_score = sum(score * weight for (score, conf), weight in zip(fusion_scores, weights))
-                    avg_score /= sum(weights)
-                    
-                    # Average confidence
-                    avg_confidence = sum(conf for score, conf in fusion_scores) / len(fusion_scores)
-                    
-                    # Get personalized thresholds
-                    pilot_profile = core.get_active_pilot_profile()
-                    thresholds = get_personalized_thresholds(pilot_profile)
-                    
-                    # Determine fatigue stage with confidence weighting
-                    new_stage = determine_fatigue_stage(avg_score, thresholds, avg_confidence)
-                    
-                    # Update display and alerts
-                    if new_stage != current_stage:
-                        logger.info(f"Fatigue stage change: {current_stage} → {new_stage} (confidence: {avg_confidence:.2f})")
-                        current_stage = new_stage
-                        
-                        # Simplified alert data (Vision + HR factors only)
-                        alert_data = {
-                            "stage": new_stage,
-                            "fusion_score": avg_score,
-                            "confidence": avg_confidence,
-                            "pilot_id": pilot_profile.id if pilot_profile else None,
-                            "threshold_used": thresholds.get(new_stage, 0),
-                            "contributing_factors": {
-                                "vision": fusion_data.get("avg_ear", 0) < 0.20,
-                                "heart_rate": fusion_data.get("rmssd", 100) < 25
-                            }
-                        }
-                        
-                        core.publish_data("fatigue_alert", alert_data)
-                    
-                    # Simplified system state display (Vision + HR only)
-                    stage_messages = {
-                        "active": ("Alert & Ready", SystemState.MONITORING_ACTIVE),
-                        "mild": ("Mild Fatigue", SystemState.ALERT_MILD),
-                        "moderate": ("Moderate Fatigue", SystemState.ALERT_MODERATE),
-                        "severe": ("SEVERE FATIGUE", SystemState.ALERT_SEVERE)
-                    }
-                    
-                    state_line, state_enum = stage_messages[current_stage]
-                    
-                    # Display only Vision and HR readings
-                    ear_display = f"{fusion_data.get('avg_ear', 0):.2f}".lstrip('0')
-                    blink_rate = int(fusion_data.get("blink_rate", 0))
-                    hr_display = int(fusion_data.get("hr", 0)) if fusion_data.get("hr") else "N/A"
-                    
-                    display_message = f"{state_line} ({avg_confidence:.1f})\n{ear_display} {blink_rate} {hr_display}"
-                    
-                    core.set_system_state(
-                        state_enum,
-                        display_message,
-                        pilot_id=pilot_profile.id if pilot_profile else None,
-                        data={
-                            "fusion_score": avg_score,
-                            "confidence": avg_confidence,
-                            "sensor_readings": fusion_data
-                        }
-                    )
-                
-                # Simplified periodic logging (Vision + HR only)
-                if current_time - last_fusion_heartbeat > 5:
-                    stage_log_map = {
-                        "active": "MONITORING_ACTIVE",
-                        "mild": "ALERT_MILD",
-                        "moderate": "ALERT_MODERATE", 
-                        "severe": "ALERT_SEVERE"
-                    }
-                    
-                    logger.info(f"{stage_log_map[current_stage]} (confidence: {fusion_data.get('confidence', 0):.2f})")
-                    
-                    # Vision and HR readings only
-                    readings = []
-                    readings.append(f"EAR:{fusion_data.get('avg_ear', 0):.3f}")
-                    readings.append(f"BLINK:{int(fusion_data.get('blink_rate', 0))}")
-                    readings.append(f"HR:{fusion_data.get('hr', 'N/A')}")
-                    if fusion_data.get('rmssd'):
-                        readings.append(f"HRV:{fusion_data.get('rmssd'):.0f}")
-                    
-                    logger.info(" | ".join(readings))
-                    last_fusion_heartbeat = current_time
-                
-                # Watchdog notification
-                if current_time - last_heartbeat > 10:
-                    systemd.daemon.notify('WATCHDOG=1')
-                    last_heartbeat = current_time
-            
-            elif vision_data and not is_vision_fresh:
-                # Stale data warning
-                if not hasattr(main, '_last_stale_warning') or current_time - main._last_stale_warning > 30:
-                    logger.warning(f"Vision data is stale ({vision_age:.1f}s old) - prediction unavailable")
-                    main._last_stale_warning = current_time
-            
-            # Regular watchdog
-            if current_time - last_heartbeat > 10:
-                systemd.daemon.notify('WATCHDOG=1')
-                last_heartbeat = current_time
-            
-            time.sleep(0.05)  # 20Hz processing
-    
->>>>>>> 27b5147c
     except KeyboardInterrupt:
         logger.info("Simplified Predictor service stopping...")
         core.shutdown()
